--- conflicted
+++ resolved
@@ -1,15 +1,7 @@
 {
-<<<<<<< HEAD
-  "version": "1.0.0.0",
-  "display_name": "Oculus TouchLink - JamJar Build",
-  "download":  "release.zip",
-  "changelog": "Plugin now correctly uses vrobject for waist.",
-  "guid": "JammyJar-VEND-APII-DVCE-DVCEOTCHLINK"
-=======
   "version": "1.0.0.2",
   "display_name": "Oculus TouchLink",
   "download_":  "plugin_TouchLink.zip",
   "changelog": "Fixed HMD pose not updating.",
   "guid": "DELTANRU-VEND-APII-DVCE-DVCEOTCHLINK"
->>>>>>> 5f2d32be
 }